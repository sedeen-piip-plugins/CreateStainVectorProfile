--- conflicted
+++ resolved
@@ -32,14 +32,9 @@
 
 #include <omp.h>
 #include <Windows.h>
-<<<<<<< HEAD
 //#include <fstream>
 #include <memory>
 #include <vector>
-=======
-#include <fstream>
-#include <memory>
->>>>>>> 1cf7127a
 
 // Plugin headers
 #include "ColorDeconvolutionKernel.h"
@@ -66,7 +61,6 @@
     virtual void run();
     virtual void init(const image::ImageHandle& image);
 
-<<<<<<< HEAD
     //Set the visibility of GUI elements at the end of init
     //This doesn't work if called from init. It crashes Sedeen.
     //void initialVisibility();
@@ -95,24 +89,6 @@
     ///Define the save file dialog options outside of init
     sedeen::file::FileDialogOptions defineSaveFileDialogOptions();
 
-=======
-    ///Define the save file dialog options outside of init
-    sedeen::file::FileDialogOptions defineSaveFileDialogOptions();
-
-	/// Creates the Color Deconvolution pipeline with a cache
-	//
-	/// \return 
-	/// TRUE if successful, false on error or failure
-	bool buildPipeline(std::shared_ptr<StainProfile>);
-    /// Test whether the values or states of the UI parameters have changed
-    bool checkParametersChanged(bool);
-
-	///Create a text report that combines the output of the stain profile and any other reports
-	std::string generateCompleteReport() const;
-	///Create a text report summarizing the stain vector profile
-	std::string generateStainProfileReport(std::shared_ptr<StainProfile>) const;
-
->>>>>>> 1cf7127a
     ///Save the stain profile as defined in the parameters to the file in the save file dialog
     bool SaveStainProfileToFile();
 
@@ -154,15 +130,9 @@
 	GraphicItemParameter m_regionStainThree;
 
     OptionParameter m_stainToDisplay;
-<<<<<<< HEAD
     BoolParameter m_applyDisplayThreshold;
     /// User defined Threshold value for DISPLAY of the image (not computation).
     algorithm::DoubleParameter m_displayThreshold;
-=======
-    BoolParameter m_applyThreshold;
-    /// User defined Threshold value.
-    algorithm::DoubleParameter m_threshold;
->>>>>>> 1cf7127a
 
     BoolParameter m_showPreviewOnly;
     SaveFileDialogParameter m_saveFileAs;
@@ -177,7 +147,6 @@
 
 private:
     //Member variables
-<<<<<<< HEAD
     const std::vector<std::string> m_numComponentsOptions;
     std::vector<std::string> m_stainAnalysisModelOptions;
     std::vector<std::string> m_separationAlgorithmOptions;
@@ -191,13 +160,6 @@
 
     const double m_algorithmPercentileDefaultVal;
     const int    m_algorithmHistogramBinsDefaultVal;
-=======
-	std::vector<std::string> m_separationAlgorithmOptions;
-    std::vector<std::string> m_numComponentsOptions;
-    std::vector<std::string> m_stainToDisplayOptions;
-    double m_thresholdDefaultVal;
-    double m_thresholdMaxVal;
->>>>>>> 1cf7127a
 
     ///The stain vector profile and its XML file handling
     std::shared_ptr<StainProfile> m_localStainProfile;
