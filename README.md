<<<<<<< HEAD
<h1 align="center">Create Stain Vector Profile Plugin</h1>
This is a Sedeen plugin to select stained regions, and generate stain vector profiles from them.
=======
<h1 align="center">Stain Vectors From ROI Plugin</h1>
This is a Sedeen plugin to select stained regions using ROIs, and generate stain vector files from them.
>>>>>>> ed9c16b... WIP: initial setup of StainVectorsFromROI plugin.

## User Manual

Pending.

## Authors
<<<<<<< HEAD
Create Stain Vector Profile was developed by **Michael Schumaker** and **Azadeh Yazanpanah**, Anne Martel's lab at Sunnybrook Research Institute (SRI), University of Toronto and was partially funded by [NIH grant](https://itcr.cancer.gov/funding-opportunities/pathology-image-informatics-platform-visualization-analysis-and-management).
=======
Create Stain Vector Profile was developed by **Michael Schumaker** and **Azadeh Yazanpanah**, Anne Martel's lab at Sunnybrook Research Institute (SRI), University of Toronto and was partially funded by an NIH grant.
>>>>>>> 1cf7127a

## Copyright & License

Copyright (c) 2019 Sunnybrook Research Institute

Permission is hereby granted, free of charge, to any person obtaining a copy
of this software and associated documentation files (the "Software"), to deal
in the Software without restriction, including without limitation the rights
to use, copy, modify, merge, publish, distribute, sublicense, and/or sell
copies of the Software, and to permit persons to whom the Software is
furnished to do so, subject to the following conditions:

The above copyright notice and this permission notice shall be included in all
copies or substantial portions of the Software.

THE SOFTWARE IS PROVIDED "AS IS", WITHOUT WARRANTY OF ANY KIND, EXPRESS OR
IMPLIED, INCLUDING BUT NOT LIMITED TO THE WARRANTIES OF MERCHANTABILITY,
FITNESS FOR A PARTICULAR PURPOSE AND NONINFRINGEMENT. IN NO EVENT SHALL THE
AUTHORS OR COPYRIGHT HOLDERS BE LIABLE FOR ANY CLAIM, DAMAGES OR OTHER
LIABILITY, WHETHER IN AN ACTION OF CONTRACT, TORT OR OTHERWISE, ARISING FROM,
OUT OF OR IN CONNECTION WITH THE SOFTWARE OR THE USE OR OTHER DEALINGS IN THE
SOFTWARE.<|MERGE_RESOLUTION|>--- conflicted
+++ resolved
@@ -1,21 +1,12 @@
-<<<<<<< HEAD
 <h1 align="center">Create Stain Vector Profile Plugin</h1>
 This is a Sedeen plugin to select stained regions, and generate stain vector profiles from them.
-=======
-<h1 align="center">Stain Vectors From ROI Plugin</h1>
-This is a Sedeen plugin to select stained regions using ROIs, and generate stain vector files from them.
->>>>>>> ed9c16b... WIP: initial setup of StainVectorsFromROI plugin.
 
 ## User Manual
 
 Pending.
 
 ## Authors
-<<<<<<< HEAD
 Create Stain Vector Profile was developed by **Michael Schumaker** and **Azadeh Yazanpanah**, Anne Martel's lab at Sunnybrook Research Institute (SRI), University of Toronto and was partially funded by [NIH grant](https://itcr.cancer.gov/funding-opportunities/pathology-image-informatics-platform-visualization-analysis-and-management).
-=======
-Create Stain Vector Profile was developed by **Michael Schumaker** and **Azadeh Yazanpanah**, Anne Martel's lab at Sunnybrook Research Institute (SRI), University of Toronto and was partially funded by an NIH grant.
->>>>>>> 1cf7127a
 
 ## Copyright & License
 
